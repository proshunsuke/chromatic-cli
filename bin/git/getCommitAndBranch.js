--- conflicted
+++ resolved
@@ -67,25 +67,12 @@
     }
   }
 
-  const { isCi, prBranch, branch: ciBranch, slug } = envCi();
+  const { isCi, prBranch, branch: ciBranch, commit: ciCommit, slug } = envCi();
 
   // On certain CI systems, a branch is not checked out
   // (instead a detached head is used for the commit).
   if (!notHead(branch)) {
-<<<<<<< HEAD
-=======
-    const {
-      prBranch: prBranchFromEnvCi,
-      branch: branchFromEnvCi,
-      commit: commitFromEnvCi,
-    } = envCi();
-
-    commit = commitFromEnvCi;
-
-    // $HEAD is for netlify: https://www.netlify.com/docs/continuous-deployment/
-    // $GERRIT_BRANCH is for Gerrit/Jenkins: https://wiki.jenkins.io/display/JENKINS/Gerrit+Trigger
-    // $CI_BRANCH is a general setting that lots of systems use
->>>>>>> 58d8af33
+    commit = ciCommit;
     branch =
       notHead(prBranch) ||
       notHead(ciBranch) ||
