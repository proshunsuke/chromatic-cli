/* eslint-disable @typescript-eslint/no-empty-function, max-classes-per-file, no-param-reassign */

const alwaysFn = C => {
  // Search up the prototype chain until we hit base. The base class of Class has no name I guess.
  const classHierarchy = [];
  for (let curr = C; curr.name; curr = Object.getPrototypeOf(curr)) {
    classHierarchy.push(curr);
  }

  // Get all static methods defined on any ancestor
  const statics = classHierarchy
    .map(klass => Object.getOwnPropertyNames(klass))
    .reduce((a, b) => [...a, ...b], []) // flatten
    .filter(n => typeof C[n] === 'function')
    .reduce((acc, name) => {
      acc[name] = C[name];
      return acc;
    }, {});

  return Object.assign(
    // eslint-disable-next-line func-names
    function() {
      return new C();
    },
    C,
    statics
  );
};

// Add canvas mock based on this comment: https://github.com/jsdom/jsdom/issues/1782#issuecomment-337656878
function mockCanvas(window) {
  window.HTMLCanvasElement.prototype.getContext = () => ({
    fillRect: () => ({}),
    clearRect: () => ({}),
    getImageData: (x, y, w, h) => ({ data: new Array(w * h * 4) }),
    putImageData: () => ({}),
    createImageData: () => [],
    setTransform: () => ({}),
    drawImage: () => ({}),
    save: () => ({}),
    fillText: () => ({}),
    restore: () => ({}),
    beginPath: () => ({}),
    moveTo: () => ({}),
    lineTo: () => ({}),
    closePath: () => ({}),
    stroke: () => ({}),
    translate: () => ({}),
    scale: () => ({}),
    rotate: () => ({}),
    arc: () => ({}),
    fill: () => ({}),
    measureText: () => ({ width: 0 }),
    transform: () => ({}),
    rect: () => ({}),
    clip: () => ({}),
  });

  window.HTMLCanvasElement.prototype.toDataURL = () => '';
}

function mockIntl(window) {
  if (!window.Intl) {
    class IntlMock {
      static supportedLocalesOf() {
        return [];
      }

      resolvedOptions() {
        return {};
      }
    }
    class IntlFormatMock extends IntlMock {
      format() {
        return '';
      }

      formatToParts() {
        return [];
      }
    }
    class IntlCollatorMock extends IntlMock {
      compare() {
        return 0;
      }
    }
    class IntlPluralRulesMock extends IntlMock {
      select() {
        return '';
      }
    }

    class IntlDateTimeFormatMock extends IntlFormatMock {}
    class IntlNumberFormatMock extends IntlFormatMock {}
    class IntlListFormatMock extends IntlFormatMock {}
    class IntlRelativeTimeFormatMock extends IntlFormatMock {}
    Object.defineProperty(window, 'Intl', {
      value: {
        Collator: alwaysFn(IntlCollatorMock),
        DateTimeFormat: alwaysFn(IntlDateTimeFormatMock),
        ListFormat: alwaysFn(IntlListFormatMock),
        NumberFormat: alwaysFn(IntlNumberFormatMock),
        PluralRules: alwaysFn(IntlPluralRulesMock),
        RelativeTimeFormat: alwaysFn(IntlRelativeTimeFormatMock),
      },
      writable: true,
    });
  }
}

function mockMatchMedia(window) {
  if (!window.matchMedia) {
    Object.defineProperty(window, 'matchMedia', {
      value: () => ({
        matches: true,
        addListener: () => {},
        removeListener: () => {},
      }),
      writable: true,
    });
  }
}

function mockLocalStorage(window) {
  if (!window.localStorage) {
    class LocalStorageMock {
      constructor() {
        this.store = {};
      }

      getItem(key) {
        return this.store[key];
      }

      removeItem(key) {
        delete this.store[key];
      }

      setItem(key, value) {
        this.store[key] = value.toString();
      }

      clear() {
        this.store = {};
      }
    }
    Object.defineProperty(window, 'localStorage', {
      value: new LocalStorageMock(),
      writable: true,
    });
  }
}

function mockWebWorker(window) {
  if (!window.Worker) {
    class WorkerMock {
      addEventListener() {}

      removeEventLister() {}

      postMessage() {}

      terminate() {}
    }
    Object.defineProperty(window, 'Worker', {
      value: WorkerMock,
      writable: true,
    });
  }
}

<<<<<<< HEAD
  Object.defineProperty(window, 'crypto', {
    value: {
      getRandomValues: (arr) => arr.fill(0),
    },
    writable: true,
  });
=======
function mockCrypto(window) {
  if (!window.crypto) {
    Object.defineProperty(window, 'crypto', {
      value: {
        getRandomValues: () => 0,
      },
      writable: true,
    });
  }
}
>>>>>>> eaf8a952

function mockMimeTypes(window) {
  if (!window.navigator.mimeTypes) {
    Object.defineProperty(window.navigator, 'mimeTypes', {
      value: () => [],
      writable: true,
    });
  }
}

function mockFetch(window) {
  // issue: https://github.com/chromaui/chromatic-cli/issues/14
  Object.defineProperty(window, 'fetch', {
    value: () =>
      new Promise((res, rej) => {
        // we just let this never resolve
      }),
    writable: true,
  });
}

function mockObjectURL(window) {
  if (!window.URL.createObjectURL) {
    Object.defineProperty(window.URL, 'createObjectURL', { value: () => {}, writable: true });
  }
  if (!window.URL.revokeObjectURL) {
    Object.defineProperty(window.URL, 'revokeObjectURL', { value: () => {}, writable: true });
  }
}

function mockMutationObserver(window) {
  if (!window.MutationObserver) {
    // We have to do this in this screwy way because Angular does some monkey patching
    // expects an non-es2015 class here.
    // eslint-disable-next-line no-inner-declarations
    function MutationObserverMock() {}
    MutationObserverMock.prototype = {
      observe() {
        return [];
      },
      takeRecords() {
        return [];
      },
      disconnect() {},
    };

    Object.defineProperty(window, 'MutationObserver', {
      value: MutationObserverMock,
      writable: true,
    });
  }
}

function mockSVG(window) {
  // issue: https://github.com/chromaui/chromatic-cli/issues/27
  // solution found here: https://github.com/facebook/jest/issues/5379#issuecomment-360044161
  // not incuded in jsdom yet: https://github.com/jsdom/jsdom/issues/2128
  const svgElements = [
    'SVGAElement',
    'SVGAltGlyphElement',
    'SVGAngle',
    'SVGAnimateColorElement',
    'SVGAnimateElement',
    'SVGAnimateMotionElement',
    'SVGAnimateTransformElement',
    'SVGAnimatedAngle',
    'SVGAnimatedBoolean',
    'SVGAnimatedEnumeration',
    'SVGAnimatedInteger',
    'SVGAnimatedLength',
    'SVGAnimatedLengthList',
    'SVGAnimatedNumber',
    'SVGAnimatedNumberList',
    'SVGAnimatedPoints',
    'SVGAnimatedPreserveAspectRatio',
    'SVGAnimatedRect',
    'SVGAnimatedString',
    'SVGAnimatedTransformList',
    'SVGAnimationElement',
    'SVGCircleElement',
    'SVGClipPathElement',
    'SVGComponentTransferFunctionElement',
    'SVGCursorElement',
    'SVGDefsElement',
    'SVGDescElement',
    'SVGDocument',
    'SVGElement',
    'SVGEllipseElement',
    'SVGFEBlendElement',
    'SVGFEColorMatrixElement',
    'SVGFEComponentTransferElement',
    'SVGFECompositeElement',
    'SVGFEConvolveMatrixElement',
    'SVGFEDiffuseLightingElement',
    'SVGFEDisplacementMapElement',
    'SVGFEDistantLightElement',
    'SVGFEDropShadowElement',
    'SVGFEFloodElement',
    'SVGFEFuncAElement',
    'SVGFEFuncBElement',
    'SVGFEFuncGElement',
    'SVGFEFuncRElement',
    'SVGFEGaussianBlurElement',
    'SVGFEImageElement',
    'SVGFEMergeElement',
    'SVGFEMergeNodeElement',
    'SVGFEMorphologyElement',
    'SVGFEOffsetElement',
    'SVGFEPointLightElement',
    'SVGFESpecularLightingElement',
    'SVGFESpotLightElement',
    'SVGFETileElement',
    'SVGFETurbulenceElement',
    'SVGFilterElement',
    'SVGFilterPrimitiveStandardAttributes',
    'SVGFontElement',
    'SVGFontFaceElement',
    'SVGFontFaceFormatElement',
    'SVGFontFaceNameElement',
    'SVGFontFaceSrcElement',
    'SVGFontFaceUriElement',
    'SVGForeignObjectElement',
    'SVGGElement',
    'SVGGlyphElement',
    'SVGGradientElement',
    'SVGGraphicsElement',
    'SVGHKernElement',
    'SVGImageElement',
    'SVGLength',
    'SVGLengthList',
    'SVGLineElement',
    'SVGLinearGradientElement',
    'SVGMPathElement',
    'SVGMaskElement',
    'SVGMatrix',
    'SVGMetadataElement',
    'SVGMissingGlyphElement',
    'SVGNumber',
    'SVGNumberList',
    'SVGPathElement',
    'SVGPatternElement',
    'SVGPoint',
    'SVGPolylineElement',
    'SVGPreserveAspectRatio',
    'SVGRadialGradientElement',
    'SVGRect',
    'SVGRectElement',
    'SVGSVGElement',
    'SVGScriptElement',
    'SVGSetElement',
    'SVGStopElement',
    'SVGStringList',
    'SVGStylable',
    'SVGStyleElement',
    'SVGSwitchElement',
    'SVGSymbolElement',
    'SVGTRefElement',
    'SVGTSpanElement',
    'SVGTests',
    'SVGTextContentElement',
    'SVGTextElement',
    'SVGTextPathElement',
    'SVGTextPositioningElement',
    'SVGTitleElement',
    'SVGTransform',
    'SVGTransformList',
    'SVGTransformable',
    'SVGURIReference',
    'SVGUnitTypes',
    'SVGUseElement',
    'SVGVKernElement',
    'SVGViewElement',
    'SVGZoomAndPan',
  ];

  svgElements.forEach(e => {
    if (!window[e]) {
      // eslint-disable-next-line no-eval
      const Value = eval(`(class ${e} extends window.HTMLElement {})`);

      Object.defineProperty(window, e, {
        value: Value,
        writable: true,
      });
    }
  });
}

export function addShimsToJSDOM(window) {
  mockSVG(window);
  mockMutationObserver(window);
  mockObjectURL(window);
  mockFetch(window);
  mockMimeTypes(window);
  mockCrypto(window);
  mockWebWorker(window);
  mockLocalStorage(window);
  mockMatchMedia(window);
  mockIntl(window);
  mockCanvas(window);
}<|MERGE_RESOLUTION|>--- conflicted
+++ resolved
@@ -169,25 +169,16 @@
   }
 }
 
-<<<<<<< HEAD
-  Object.defineProperty(window, 'crypto', {
-    value: {
-      getRandomValues: (arr) => arr.fill(0),
-    },
-    writable: true,
-  });
-=======
 function mockCrypto(window) {
   if (!window.crypto) {
     Object.defineProperty(window, 'crypto', {
       value: {
-        getRandomValues: () => 0,
+        getRandomValues: (arr) => arr.fill(0),
       },
       writable: true,
     });
   }
 }
->>>>>>> eaf8a952
 
 function mockMimeTypes(window) {
   if (!window.navigator.mimeTypes) {
