--- conflicted
+++ resolved
@@ -21,17 +21,12 @@
   const { build, options, cursor = 0, label = '' } = ctx;
   const { errors, snapshots, components, specs, skips } = stats(ctx);
   const only = options.only ? ` for stories matching '${options.only}'` : '';
-<<<<<<< HEAD
   const onlyFiles = options.onlyStoryFiles
     ? ` for ${options.onlyStoryFiles.length} affected story files`
     : '';
   const skipping = build.skipCount ? ` (skipping ${skips})` : '';
-  const percentage = Math.round((cursor / build.snapshotCount) * 100);
-  const counts = `${cursor}/${build.snapshotCount}`;
-=======
   const percentage = Math.round((cursor / build.testCount) * 100);
   const counts = `${cursor}/${build.testCount}`;
->>>>>>> 9bacfb69
   const errs = build.errorCount ? `(${errors}) ` : '';
   return {
     status: 'pending',
