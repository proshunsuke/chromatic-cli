--- conflicted
+++ resolved
@@ -62,14 +62,8 @@
   return outputDir.trim();
 }
 
-<<<<<<< HEAD
-function getFileInfo(sourceDir) {
-  const lengths = getPathsInDir(sourceDir).map((o) => ({ ...o, knownAs: slash(o.pathname) }));
-=======
 function getFileInfo(ctx, sourceDir) {
   const lengths = getPathsInDir(ctx, sourceDir).map((o) => ({ ...o, knownAs: slash(o.pathname) }));
-  const paths = lengths.map(({ knownAs }) => knownAs);
->>>>>>> 054c84fd
   const total = lengths.map(({ contentLength }) => contentLength).reduce((a, b) => a + b, 0);
   const paths = [];
   let statsPath;
