"use strict";
Object.defineProperty(exports, "__esModule", { value: true });
const core_1 = require("@actions/core");
const github_1 = require("@actions/github");
const index_1 = require("storybook-chromatic/bin/tester/index");
const verify_option_1 = require("storybook-chromatic/bin/lib/verify-option");
const maybe = (a) => {
    if (!a) {
        return undefined;
    }
    try {
        return JSON.parse(a);
    }
    catch (e) {
        return a;
    }
};
const getCommit = (event) => {
    switch (event.eventName) {
        case 'pull_request': {
            return {
                // @ts-ignore
                owner: event.payload.repository.owner.login,
                // @ts-ignore
                repo: event.payload.repository.name,
                // @ts-ignore
                branch: event.payload.pull_request.head.ref,
                // @ts-ignore
                ref: event.ref || event.payload.pull_request.head.ref,
                // @ts-ignore
                sha: event.payload.pull_request.head.sha,
            };
        }
        case 'push': {
            core_1.info(JSON.stringify(event, null, 2));
            return {
                // @ts-ignore
                owner: event.payload.repository.owner.login,
                // @ts-ignore
                repo: event.payload.repository.name,
                branch: event.payload.ref.replace('refs/heads/', ''),
                ref: event.payload.ref,
                sha: event.payload.after,
            };
        }
        default:
            {
                core_1.setFailed(event.eventName + ' event is not supported in this action');
                return null;
            }
            ;
    }
};
<<<<<<< HEAD
async function chromatic(options) {
    const { exitCode, exitUrl } = await index_1.runTest(await verify_option_1.verifyOptions(options));
=======
async function runChromatic(options) {
    const { exitCode, url } = await index_1.runTest(await verify_option_1.verifyOptions(options));
>>>>>>> af8d6ebe
    return {
        url: exitUrl,
        code: exitCode,
    };
}
const getApi = () => {
    try {
        const token = core_1.getInput('token');
        return new github_1.GitHub(token);
    }
    catch (e) {
        core_1.setFailed(e.message);
        return null;
    }
};
async function run() {
    let deployment_id = NaN;
    const api = getApi();
    const commit = getCommit(github_1.context);
    if (!api || !commit) {
        return;
    }
    const { branch, repo, owner, sha } = commit;
    try {
        const appCode = core_1.getInput('appCode');
        const buildScriptName = core_1.getInput('buildScriptName');
        const scriptName = core_1.getInput('scriptName');
        const exec = core_1.getInput('exec');
        const doNotStart = core_1.getInput('doNotStart');
        const storybookPort = core_1.getInput('storybookPort');
        const storybookUrl = core_1.getInput('storybookUrl');
        const storybookBuildDir = core_1.getInput('storybookBuildDir');
        const storybookHttps = core_1.getInput('storybookHttps');
        const storybookCert = core_1.getInput('storybookCert');
        const storybookKey = core_1.getInput('storybookKey');
        const storybookCa = core_1.getInput('storybookCa');
        process.env.CHROMATIC_SHA = sha;
        process.env.CHROMATIC_BRANCH = branch;
        const deployment = api.repos.createDeployment({
            repo,
            owner,
            ref: branch,
            environment: 'chromatic',
            required_contexts: [],
        }).then(deployment => {
            deployment_id = deployment.data.id;
            return api.repos.createDeploymentStatus({
                repo,
                owner,
                deployment_id,
                state: 'pending',
            });
        }).catch(e => {
            deployment_id = NaN;
            console.log('adding deployment to GitHub failed, You are likely on a forked repo and do not have write access.');
        });
        const chromatic = runChromatic({
            appCode,
            fromCI: true,
            interactive: false,
            exitZeroOnChanges: true,
            buildScriptName: maybe(buildScriptName),
            scriptName: maybe(scriptName),
            exec: maybe(exec),
            doNotStart: maybe(doNotStart),
            storybookPort: maybe(storybookPort),
            storybookUrl: maybe(storybookUrl),
            storybookBuildDir: maybe(storybookBuildDir),
            storybookHttps: maybe(storybookHttps),
            storybookCert: maybe(storybookCert),
            storybookKey: maybe(storybookKey),
            storybookCa: maybe(storybookCa),
        });
        const [{ url, code }] = await Promise.all([
            chromatic,
            deployment,
        ]);
        if (typeof deployment_id === 'number' && !isNaN(deployment_id)) {
            try {
                await api.repos.createDeploymentStatus({
                    repo,
                    owner,
                    deployment_id,
                    state: 'success',
                    environment_url: url
                });
            }
            catch (e) {
                //
            }
        }
        core_1.setOutput('url', url);
        core_1.setOutput('code', code.toString());
    }
    catch (e) {
        e.message && core_1.error(e.message);
        e.stack && core_1.error(e.stack);
        e.description && core_1.error(e.description);
        if (typeof deployment_id === 'number' && !isNaN(deployment_id)) {
            try {
                await api.repos.createDeploymentStatus({
                    repo,
                    owner,
                    deployment_id,
                    state: 'failure',
                });
            }
            catch (e) {
                //
            }
        }
        core_1.setFailed(e.message);
    }
}
run();<|MERGE_RESOLUTION|>--- conflicted
+++ resolved
@@ -51,13 +51,8 @@
             ;
     }
 };
-<<<<<<< HEAD
-async function chromatic(options) {
+async function runChromatic(options) {
     const { exitCode, exitUrl } = await index_1.runTest(await verify_option_1.verifyOptions(options));
-=======
-async function runChromatic(options) {
-    const { exitCode, url } = await index_1.runTest(await verify_option_1.verifyOptions(options));
->>>>>>> af8d6ebe
     return {
         url: exitUrl,
         code: exitCode,
