--- conflicted
+++ resolved
@@ -1,11 +1,6 @@
 {
-<<<<<<< HEAD
-  "name": "storybook-chromatic",
-  "version": "3.5.5",
-=======
   "name": "chromatic",
-  "version": "4.0.0-alpha.2",
->>>>>>> c5907ec7
+  "version": "4.0.0",
   "description": "Visual Testing for Storybook",
   "bugs": {
     "url": "https://github.com/chromaui/chromatic-cli/issues"
@@ -93,25 +88,6 @@
     "uuid": "^7.0.3",
     "yarn-or-npm": "^3.0.1"
   },
-<<<<<<< HEAD
-  "husky": {
-    "hooks": {
-      "pre-commit": "yarn lint-staged"
-    }
-  },
-  "lint-staged": {
-    "*.js": [
-      "yarn lint:js --fix"
-    ],
-    "*.json": [
-      "yarn lint:js --fix"
-    ],
-    "package.json": [
-      "yarn lint:package"
-    ]
-  },
-=======
->>>>>>> c5907ec7
   "devDependencies": {
     "@babel/cli": "^7.8.4",
     "@babel/core": "^7.9.0",
