import { error, getInput, setFailed, setOutput } from '@actions/core';
import { context } from '@actions/github';
import { readFile } from 'jsonfile';
import pkgUp from 'pkg-up';
import { v4 as uuid } from 'uuid';

import getEnv from '../bin/lib/getEnv';
import { createLogger } from '../bin/lib/log';
import parseArgs from '../bin/lib/parseArgs';
import { runAll } from '../bin/main';

const maybe = (a: string, b: any = undefined) => {
  if (!a) {
    return b;
  }

  try {
    return JSON.parse(a);
  } catch (e) {
    return a;
  }
};

const getCommit = (event: typeof context) => {
  switch (event.eventName) {
<<<<<<< HEAD
    case 'pull_request':
    case 'pull_request_target': {
=======
    case 'pull_request_review':
    case 'pull_request': {
>>>>>>> 27a13ac2
      return {
        // @ts-ignore
        owner: event.payload.repository.owner.login,
        // @ts-ignore
        repo: event.payload.repository.name,
        // @ts-ignore
        branch: event.payload.pull_request.head.ref,
        // @ts-ignore
        ref: event.ref || event.payload.pull_request.head.ref,
        // @ts-ignore
        sha: event.payload.pull_request.head.sha,
      };
    }
    case 'push': {
      return {
        // @ts-ignore
        owner: event.payload.repository.owner.login,
        // @ts-ignore
        repo: event.payload.repository.name,
        branch: event.payload.ref.replace('refs/heads/', ''),
        ref: event.payload.ref,
        sha: event.payload.after,
      };
    }
    default: {
      setFailed(`${event.eventName} event is not supported in this action`);

      return null;
    }
  }
};

interface Output {
  url: string;
  code: number;
}

async function runChromatic(options): Promise<Output> {
  const sessionId = uuid();
  const env = getEnv();
  const log = createLogger(sessionId, env);
  const packagePath = await pkgUp(); // the user's own package.json
  const packageJson = await readFile(packagePath);

  const ctx = {
    ...parseArgs([]),
    packagePath,
    packageJson,
    env,
    log,
    sessionId,
    flags: options,
  } as any;
  await runAll(ctx);

  return {
    url: ctx.build?.webUrl,
    code: ctx.exitCode,
  };
}

async function run() {
  const commit = getCommit(context);

  if (!commit) {
    return;
  }

  const { branch, sha } = commit;

  try {
    const projectToken = getInput('projectToken') || getInput('appCode'); // backwards compatibility
    const buildScriptName = getInput('buildScriptName');
    const scriptName = getInput('scriptName');
    const exec = getInput('exec');
    const skip = getInput('skip');
    const doNotStart = getInput('doNotStart');
    const storybookPort = getInput('storybookPort');
    const storybookUrl = getInput('storybookUrl');
    const storybookBuildDir = getInput('storybookBuildDir');
    const storybookHttps = getInput('storybookHttps');
    const storybookCert = getInput('storybookCert');
    const storybookKey = getInput('storybookKey');
    const storybookCa = getInput('storybookCa');
    const preserveMissing = getInput('preserveMissing');
    const autoAcceptChanges = getInput('autoAcceptChanges');
    const allowConsoleErrors = getInput('allowConsoleErrors');
    const exitZeroOnChanges = getInput('exitZeroOnChanges');
    const exitOnceUploaded = getInput('exitOnceUploaded');
    const ignoreLastBuildOnBranch = getInput('ignoreLastBuildOnBranch');

    process.env.CHROMATIC_SHA = sha;
    process.env.CHROMATIC_BRANCH = branch;

    const chromatic = runChromatic({
      projectToken,
      buildScriptName: maybe(buildScriptName),
      scriptName: maybe(scriptName),
      exec: maybe(exec),
      skip: maybe(skip),
      doNotStart: maybe(doNotStart),
      storybookPort: maybe(storybookPort),
      storybookUrl: maybe(storybookUrl),
      storybookBuildDir: maybe(storybookBuildDir),
      storybookHttps: maybe(storybookHttps),
      storybookCert: maybe(storybookCert),
      storybookKey: maybe(storybookKey),
      storybookCa: maybe(storybookCa),
      fromCI: true,
      interactive: false,
      preserveMissing: maybe(preserveMissing),
      autoAcceptChanges: maybe(autoAcceptChanges),
      exitZeroOnChanges: maybe(exitZeroOnChanges, true),
      exitOnceUploaded: maybe(exitOnceUploaded, false),
      allowConsoleErrors: maybe(allowConsoleErrors, false),
      ignoreLastBuildOnBranch: maybe(ignoreLastBuildOnBranch),
    });

    const [{ url, code }] = await Promise.all([chromatic]);

    setOutput('url', url);
    setOutput('code', code.toString());

    if (code !== 0) {
      setFailed('non-zero exit code');
    }
  } catch (e) {
    if (e.message) error(e.message);
    if (e.stack) error(e.stack);
    if (e.description) error(e.description);
    setFailed(e.message);
  }
}
run();<|MERGE_RESOLUTION|>--- conflicted
+++ resolved
@@ -23,13 +23,9 @@
 
 const getCommit = (event: typeof context) => {
   switch (event.eventName) {
-<<<<<<< HEAD
     case 'pull_request':
+    case 'pull_request_review':
     case 'pull_request_target': {
-=======
-    case 'pull_request_review':
-    case 'pull_request': {
->>>>>>> 27a13ac2
       return {
         // @ts-ignore
         owner: event.payload.repository.owner.login,
