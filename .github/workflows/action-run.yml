name: "self test development-like"
on:
  pull_request:
<<<<<<< HEAD
  pull_request_target:
=======
  pull_request_review:
>>>>>>> 27a13ac2
  push:
    branches:
      - master

jobs:
  test:
    runs-on: ubuntu-latest
    steps:
    - uses: actions/checkout@v2
    - run: yarn && yarn build && yarn build-storybook
    - uses: ./
      with: 
        projectToken: 5oy3iw6rkio
        token: ${{ secrets.GITHUB_TOKEN }}
        storybookBuildDir: storybook-static<|MERGE_RESOLUTION|>--- conflicted
+++ resolved
@@ -1,11 +1,8 @@
 name: "self test development-like"
 on:
   pull_request:
-<<<<<<< HEAD
   pull_request_target:
-=======
   pull_request_review:
->>>>>>> 27a13ac2
   push:
     branches:
       - master
