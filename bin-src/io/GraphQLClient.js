<<<<<<< HEAD
import HTTPClient, { HTTPClientError } from './HTTPClient';
=======
import retry from 'async-retry';
import HTTPClient from './HTTPClient';
>>>>>>> ef765ac7

const RETRYABLE_ERROR_CODE = 'RETRYABLE_ERROR_CODE';

export default class GraphQLClient {
  constructor({ uri, ...httpClientOptions }) {
    if (!uri) throw new Error('Option `uri` required.');
    this.uri = uri;
    this.client = new HTTPClient(httpClientOptions);
    this.headers = { 'Content-Type': 'application/json' };
  }

  setAuthorization(token) {
    this.headers.Authorization = `Bearer ${token}`;
  }

<<<<<<< HEAD
  throwErrors(errors) {
    this.client.log.debug({ errors }, 'GraphQL errors');
    if (Array.isArray(errors)) {
      errors.forEach((err) => {
        // eslint-disable-next-line no-param-reassign
        err.name = err.name || 'GraphQLError';
        if (err.path) {
=======
  async runQuery(query, variables, { headers = {}, retries = 0 } = {}) {
    return retry(
      async (bail) => {
        const { data, errors } = await this.client
          .fetch(this.uri, {
            body: JSON.stringify({ query, variables }),
            headers: { ...this.headers, ...headers },
            method: 'post',
          })
          .then((res) => res.json())
          .catch(bail);

        if (!errors) return data;
        if (!Array.isArray(errors)) return bail(errors);

        // GraphQL typically returns a list of errors
        errors.forEach((err) => {
          // Throw an error to retry the query if it's safe to do so, otherwise bail
          if (err.extensions && err.extensions.code === RETRYABLE_ERROR_CODE) throw err;

          // eslint-disable-next-line no-param-reassign
          err.name = err.name || 'GraphQLError';
>>>>>>> ef765ac7
          // eslint-disable-next-line no-param-reassign
          err.at = `${err.path.join('.')} ${err.locations
            .map((l) => `${l.line}:${l.column}`)
            .join(', ')}`;
<<<<<<< HEAD
        }
      });
      throw errors.length === 1 ? errors[0] : errors;
    }
    throw errors;
  }

  async runQuery(query, variables, headers) {
    try {
      const response = await this.client.fetch(
        this.uri,
        {
          body: JSON.stringify({ query, variables }),
          headers: { ...this.headers, ...headers },
          method: 'post',
        },
        { noLogErrorBody: true }
      );

      const { data, errors } = await response.json();
      return errors ? this.throwErrors(errors) : data;
    } catch (err) {
      if (!(err instanceof HTTPClientError)) throw err;
      const { errors } = await err.response.json().catch(() => ({ errors: err }));
      return this.throwErrors(errors);
    }
=======
        });
        return bail(errors.length === 1 ? errors[0] : errors);
      },
      { retries }
    );
>>>>>>> ef765ac7
  }

  // Convenience static method.
  static async runQuery(options, query, variables, runQueryOptions) {
    return new GraphQLClient(options).runQuery(query, variables, runQueryOptions);
  }
}<|MERGE_RESOLUTION|>--- conflicted
+++ resolved
@@ -1,9 +1,5 @@
-<<<<<<< HEAD
-import HTTPClient, { HTTPClientError } from './HTTPClient';
-=======
 import retry from 'async-retry';
 import HTTPClient from './HTTPClient';
->>>>>>> ef765ac7
 
 const RETRYABLE_ERROR_CODE = 'RETRYABLE_ERROR_CODE';
 
@@ -19,15 +15,6 @@
     this.headers.Authorization = `Bearer ${token}`;
   }
 
-<<<<<<< HEAD
-  throwErrors(errors) {
-    this.client.log.debug({ errors }, 'GraphQL errors');
-    if (Array.isArray(errors)) {
-      errors.forEach((err) => {
-        // eslint-disable-next-line no-param-reassign
-        err.name = err.name || 'GraphQLError';
-        if (err.path) {
-=======
   async runQuery(query, variables, { headers = {}, retries = 0 } = {}) {
     return retry(
       async (bail) => {
@@ -44,51 +31,22 @@
         if (!Array.isArray(errors)) return bail(errors);
 
         // GraphQL typically returns a list of errors
+        this.client.log.debug({ errors }, 'GraphQL errors');
         errors.forEach((err) => {
           // Throw an error to retry the query if it's safe to do so, otherwise bail
           if (err.extensions && err.extensions.code === RETRYABLE_ERROR_CODE) throw err;
 
           // eslint-disable-next-line no-param-reassign
           err.name = err.name || 'GraphQLError';
->>>>>>> ef765ac7
           // eslint-disable-next-line no-param-reassign
           err.at = `${err.path.join('.')} ${err.locations
             .map((l) => `${l.line}:${l.column}`)
             .join(', ')}`;
-<<<<<<< HEAD
-        }
-      });
-      throw errors.length === 1 ? errors[0] : errors;
-    }
-    throw errors;
-  }
-
-  async runQuery(query, variables, headers) {
-    try {
-      const response = await this.client.fetch(
-        this.uri,
-        {
-          body: JSON.stringify({ query, variables }),
-          headers: { ...this.headers, ...headers },
-          method: 'post',
-        },
-        { noLogErrorBody: true }
-      );
-
-      const { data, errors } = await response.json();
-      return errors ? this.throwErrors(errors) : data;
-    } catch (err) {
-      if (!(err instanceof HTTPClientError)) throw err;
-      const { errors } = await err.response.json().catch(() => ({ errors: err }));
-      return this.throwErrors(errors);
-    }
-=======
         });
         return bail(errors.length === 1 ? errors[0] : errors);
       },
       { retries }
     );
->>>>>>> ef765ac7
   }
 
   // Convenience static method.
