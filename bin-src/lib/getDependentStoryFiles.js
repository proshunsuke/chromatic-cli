--- conflicted
+++ resolved
@@ -123,7 +123,6 @@
   const checkedIds = {};
   const toCheck = [];
 
-<<<<<<< HEAD
   ctx.turboSnap = {
     rootPath,
     workingDir,
@@ -136,10 +135,7 @@
     changedCsfIds,
   };
 
-  const changedPackageFile = changedFiles.find(isPackageFile);
-=======
   const changedPackageFile = tracedFiles.find(isPackageFile);
->>>>>>> e04d1861
   if (changedPackageFile) ctx.turboSnap.bailReason = { changedPackageFile };
 
   function shouldBail(name) {
