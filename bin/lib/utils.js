export const lcfirst = (str) => `${str.charAt(0).toLowerCase()}${str.substr(1)}`;

export const delay = (ms) => new Promise((resolve) => setTimeout(resolve, ms));
export const tick = async (times, interval, fn) => {
  for (let i = 0; i < times; i += 1) {
    // eslint-disable-next-line no-await-in-loop
    await delay(interval);
    fn(i);
  }
};

export const repeat = (n, char) => [...new Array(Math.round(n))].map(() => char);
export const progress = (percentage, size = 20) => {
  const track = repeat(size, ' ');
  const completed = repeat((percentage / 100) * size || 0, '=');
  return `${completed.join('')}${track.join('')}`.substr(0, 20);
};

<<<<<<< HEAD
export const baseStorybookUrl = (url) => url.replace(/\/iframe\.html$/, '');
=======
export const baseStorybookUrl = url => url.replace(/\/iframe\.html$/, '');

export const rewriteErrorMessage = (err, message) => {
  try {
    // DOMException doesn't allow setting the message, so this might fail
    // eslint-disable-next-line no-param-reassign
    err.message = message;
    return err;
  } catch (ex) {
    const error = new Error(message);
    error.stack = err.stack; // try to preserve the original stack
    return error;
  }
};
>>>>>>> 152dc03a
<|MERGE_RESOLUTION|>--- conflicted
+++ resolved
@@ -16,10 +16,8 @@
   return `${completed.join('')}${track.join('')}`.substr(0, 20);
 };
 
-<<<<<<< HEAD
+
 export const baseStorybookUrl = (url) => url.replace(/\/iframe\.html$/, '');
-=======
-export const baseStorybookUrl = url => url.replace(/\/iframe\.html$/, '');
 
 export const rewriteErrorMessage = (err, message) => {
   try {
@@ -32,5 +30,4 @@
     error.stack = err.stack; // try to preserve the original stack
     return error;
   }
-};
->>>>>>> 152dc03a
+};