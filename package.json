{
  "name": "storybook-chromatic",
  "version": "3.5.0",
  "description": "Visual Testing for Storybook",
  "main": "./storybook-addon.js",
  "bin": {
    "chromatic-cli": "./bin/register.js",
    "chromatic": "./bin/register.js",
    "chroma": "./bin/register.js"
  },
  "repository": {
    "type": "git",
    "url": "https://github.com/chromaui/chromatic-cli.git"
  },
  "bugs": {
    "url": "https://github.com/chromaui/chromatic-cli/issues"
  },
  "license": "MIT",
  "scripts": {
    "prebuild": "rm -rf ./dist",
    "build": "npm-run-all --serial -l build:**",
    "build-storybook": "build-storybook -s static",
    "build:bin": "cross-env BABEL_ENV=build babel -s -d ./dist ./src -D",
    "chromatic": "node ./bin/register.js",
    "chromatic-prebuild": "node ./bin/register.js --storybook-build-dir=\"storybook-static\"",
    "chromatic-verbose": "cross-env LOG_LEVEL=verbose node ./bin/register.js",
    "dev": "npm-run-all --parallel -l 'build:** -- --watch'",
    "lint": "yarn lint:js src .storybook bin stories",
    "lint:js": "cross-env NODE_ENV=production eslint --cache --cache-location=.cache/eslint --ext .js,.json,.mjs --report-unused-disable-directives",
    "lint:package": "sort-package-json",
    "prepare": "npm run build",
    "storybook": "start-storybook -p 9009 -s static",
    "test": "jest"
  },
  "dependencies": {
    "@babel/preset-react": "^7.8.3",
    "@babel/runtime": "^7.8.3",
    "@chromaui/localtunnel": "2.0.1",
    "async-retry": "^1.3.1",
    "babel-plugin-require-context-hook": "^1.0.0",
    "cross-spawn": "^7.0.1",
    "debug": "^4.1.1",
    "denodeify": "^1.2.1",
    "dotenv": "^8.2.0",
    "enhanced-resolve": "^4.1.1",
    "env-ci": "^5.0.1",
    "esm": "^3.2.25",
    "fake-tag": "^2.0.0",
    "fs-extra": "^8.1.0",
    "is-url": "^1.2.4",
    "jest": "^25.1.0",
    "jsdom": "^16.0.1",
    "jsonfile": "^5.0.0",
    "meow": "^6.0.0",
    "minimatch": "^3.0.4",
    "node-ask": "^1.0.1",
    "node-fetch": "^2.6.0",
    "node-loggly-bulk": "^2.2.4",
    "npmlog": "^4.1.2",
    "param-case": "^3.0.3",
    "pino": "5.16.0",
    "pkg-up": "^3.1.0",
    "progress": "^2.0.3",
    "progress-stream": "^2.0.0",
    "rotating-file-stream": "^2.0.2",
    "semver": "^7.1.1",
    "slash": "^3.0.0",
    "strip-color": "^0.1.0",
    "tmp": "^0.1.0",
    "tree-kill": "^1.2.2",
    "ts-dedent": "^1.1.1",
    "util-deprecate": "^1.0.2",
    "uuid": "^3.4.0",
    "yarn-or-npm": "^3.0.1"
  },
  "husky": {
    "hooks": {
      "pre-commit": "yarn lint-staged"
    }
  },
  "lint-staged": {
    "linters": {
      "*.js": [
        "yarn lint:js --fix",
        "git add"
      ],
      "*.json": [
        "yarn lint:js --fix",
        "git add"
      ],
      "package.json": [
        "yarn lint:package",
        "git add"
      ]
    }
  },
  "devDependencies": {
<<<<<<< HEAD
    "@babel/cli": "^7.7.0",
    "@babel/core": "^7.7.2",
    "@babel/plugin-transform-runtime": "^7.6.2",
    "@babel/preset-env": "7.7.1",
    "@babel/register": "^7.7.0",
    "@storybook/react": "5.3.4",
    "@typescript-eslint/eslint-plugin": "^2.7.0",
    "@typescript-eslint/parser": "^2.7.0",
=======
    "@babel/cli": "^7.8.3",
    "@babel/core": "^7.8.3",
    "@babel/plugin-transform-runtime": "^7.8.3",
    "@babel/preset-env": "7.8.3",
    "@babel/register": "^7.8.3",
    "@storybook/react": "5.3.9",
    "@typescript-eslint/eslint-plugin": "^2.18.0",
    "@typescript-eslint/parser": "^2.18.0",
>>>>>>> ad99377d
    "babel-loader": "8",
    "babel-preset-jest": "^25.1.0",
    "babel-preset-minify": "^0.5.1",
    "chalk": "^3.0.0",
    "cross-env": "^7.0.0",
    "eslint": "^6.8.0",
    "eslint-config-airbnb": "^18.0.1",
    "eslint-config-prettier": "^6.10.0",
    "eslint-plugin-import": "^2.20.0",
    "eslint-plugin-jest": "^23.6.0",
    "eslint-plugin-json": "^2.0.1",
    "eslint-plugin-jsx-a11y": "^6.2.1",
    "eslint-plugin-prettier": "^3.1.2",
    "eslint-plugin-react": "^7.18.0",
    "husky": "4.2.1",
    "lint-staged": "^10.0.3",
    "npm-run-all": "^4.0.2",
    "prettier-eslint": "^9.0.1",
    "prop-types": "^15.7.2",
    "react": "^16.12.0",
    "why-is-node-running": "^2.1.0"
  }
}<|MERGE_RESOLUTION|>--- conflicted
+++ resolved
@@ -95,16 +95,6 @@
     }
   },
   "devDependencies": {
-<<<<<<< HEAD
-    "@babel/cli": "^7.7.0",
-    "@babel/core": "^7.7.2",
-    "@babel/plugin-transform-runtime": "^7.6.2",
-    "@babel/preset-env": "7.7.1",
-    "@babel/register": "^7.7.0",
-    "@storybook/react": "5.3.4",
-    "@typescript-eslint/eslint-plugin": "^2.7.0",
-    "@typescript-eslint/parser": "^2.7.0",
-=======
     "@babel/cli": "^7.8.3",
     "@babel/core": "^7.8.3",
     "@babel/plugin-transform-runtime": "^7.8.3",
@@ -113,7 +103,6 @@
     "@storybook/react": "5.3.9",
     "@typescript-eslint/eslint-plugin": "^2.18.0",
     "@typescript-eslint/parser": "^2.18.0",
->>>>>>> ad99377d
     "babel-loader": "8",
     "babel-preset-jest": "^25.1.0",
     "babel-preset-minify": "^0.5.1",
