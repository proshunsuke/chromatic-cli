{
  "name": "storybook-chromatic",
  "version": "3.5.2",
  "description": "Visual Testing for Storybook",
  "bugs": {
    "url": "https://github.com/chromaui/chromatic-cli/issues"
  },
  "repository": {
    "type": "git",
    "url": "https://github.com/chromaui/chromatic-cli.git"
  },
  "license": "MIT",
  "main": "./storybook-addon.js",
  "bin": {
    "chroma": "./bin/register.js",
    "chromatic": "./bin/register.js",
    "chromatic-cli": "./bin/register.js"
  },
  "scripts": {
    "prebuild": "rm -rf ./dist",
    "build": "npm-run-all --serial -l build:**",
    "build-storybook": "build-storybook -s static",
    "build:bin": "cross-env BABEL_ENV=build babel -s -d ./dist ./src -D",
    "chromatic": "node ./bin/register.js",
    "chromatic-prebuild": "node ./bin/register.js --storybook-build-dir=\"storybook-static\"",
    "chromatic-verbose": "cross-env LOG_LEVEL=verbose node ./bin/register.js",
    "dev": "npm-run-all --parallel -l 'build:** -- --watch'",
    "lint": "yarn lint:js src .storybook bin stories",
    "lint:js": "cross-env NODE_ENV=production eslint --cache --cache-location=.cache/eslint --ext .js,.json,.mjs --report-unused-disable-directives",
    "lint:package": "sort-package-json",
    "prepare": "npm run build",
    "storybook": "start-storybook -p 9009 -s static",
    "test": "jest"
  },
  "husky": {
    "hooks": {
      "pre-commit": "yarn lint-staged"
    }
  },
  "lint-staged": {
    "*.js": [
<<<<<<< HEAD
      "yarn lint:js --fix",
      "git add"
    ],
    "*.json": [
      "yarn lint:js --fix",
      "git add"
    ],
    "package.json": [
      "yarn lint:package",
      "git add"
=======
      "yarn lint:js --fix"
    ],
    "*.json": [
      "yarn lint:js --fix"
    ],
    "package.json": [
      "yarn lint:package"
>>>>>>> a9787928
    ]
  },
  "dependencies": {
    "@babel/preset-react": "^7.9.4",
    "@babel/runtime": "^7.9.2",
    "@chromaui/localtunnel": "2.0.1",
    "async-retry": "^1.3.1",
    "babel-plugin-require-context-hook": "^1.0.0",
    "cross-spawn": "^7.0.1",
    "debug": "^4.1.1",
    "denodeify": "^1.2.1",
    "dotenv": "^8.2.0",
    "enhanced-resolve": "^4.1.1",
    "env-ci": "^5.0.2",
    "esm": "^3.2.25",
    "fake-tag": "^2.0.0",
    "fs-extra": "^9.0.0",
    "is-url": "^1.2.4",
    "jest": "^25.1.0",
    "jsdom": "16.2.1",
    "jsonfile": "^6.0.1",
    "meow": "^6.1.0",
    "minimatch": "^3.0.4",
    "node-ask": "^1.0.1",
    "node-fetch": "^2.6.0",
    "node-loggly-bulk": "^2.2.4",
    "npmlog": "^4.1.2",
    "param-case": "^3.0.3",
    "pino": "5.17.0",
    "pkg-up": "^3.1.0",
    "progress": "^2.0.3",
    "progress-stream": "^2.0.0",
    "rotating-file-stream": "^2.0.2",
    "semver": "^7.1.3",
    "slash": "^3.0.0",
    "strip-color": "^0.1.0",
    "tmp": "^0.1.0",
    "tree-kill": "^1.2.2",
    "ts-dedent": "^1.1.1",
    "util-deprecate": "^1.0.2",
    "uuid": "^7.0.2",
    "yarn-or-npm": "^3.0.1"
  },
  "devDependencies": {
    "@babel/cli": "^7.8.4",
    "@babel/core": "^7.9.0",
    "@babel/plugin-transform-runtime": "^7.9.0",
    "@babel/preset-env": "7.9.0",
    "@babel/register": "^7.9.0",
    "@storybook/react": "5.3.17",
    "@typescript-eslint/eslint-plugin": "^2.25.0",
    "@typescript-eslint/parser": "^2.25.0",
    "babel-loader": "8.1.0",
    "babel-preset-jest": "^25.1.0",
    "babel-preset-minify": "^0.5.1",
    "chalk": "^3.0.0",
    "cross-env": "^7.0.2",
    "eslint": "^6.8.0",
    "eslint-config-airbnb": "^18.1.0",
    "eslint-config-prettier": "^6.10.1",
    "eslint-plugin-import": "^2.20.1",
    "eslint-plugin-jest": "^23.8.2",
    "eslint-plugin-json": "^2.1.1",
    "eslint-plugin-jsx-a11y": "^6.2.1",
    "eslint-plugin-prettier": "^3.1.2",
    "eslint-plugin-react": "^7.19.0",
    "husky": "4.2.3",
    "lint-staged": "^10.0.9",
    "npm-run-all": "^4.0.2",
    "prettier-eslint": "^9.0.1",
    "prop-types": "^15.7.2",
    "react": "^16.13.1",
    "sort-package-json": "1.40.0",
    "why-is-node-running": "^2.1.2"
  }
}<|MERGE_RESOLUTION|>--- conflicted
+++ resolved
@@ -39,18 +39,6 @@
   },
   "lint-staged": {
     "*.js": [
-<<<<<<< HEAD
-      "yarn lint:js --fix",
-      "git add"
-    ],
-    "*.json": [
-      "yarn lint:js --fix",
-      "git add"
-    ],
-    "package.json": [
-      "yarn lint:package",
-      "git add"
-=======
       "yarn lint:js --fix"
     ],
     "*.json": [
@@ -58,7 +46,6 @@
     ],
     "package.json": [
       "yarn lint:package"
->>>>>>> a9787928
     ]
   },
   "dependencies": {
