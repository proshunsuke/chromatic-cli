{
  "name": "storybook-chromatic",
  "version": "3.5.2",
  "description": "Visual Testing for Storybook",
  "bugs": {
    "url": "https://github.com/chromaui/chromatic-cli/issues"
  },
  "repository": {
    "type": "git",
    "url": "https://github.com/chromaui/chromatic-cli.git"
  },
  "license": "MIT",
  "main": "./storybook-addon.js",
  "bin": {
    "chroma": "./bin/register.js",
    "chromatic": "./bin/register.js",
    "chromatic-cli": "./bin/register.js"
  },
  "scripts": {
    "prebuild": "rm -rf ./dist",
    "build": "npm-run-all --serial -l build:**",
    "build-storybook": "build-storybook -s static",
    "build:bin": "cross-env BABEL_ENV=build babel -s -d ./dist ./src -D",
    "chromatic": "node ./bin/register.js",
    "chromatic-prebuild": "node ./bin/register.js --storybook-build-dir=\"storybook-static\"",
    "chromatic-verbose": "cross-env LOG_LEVEL=verbose node ./bin/register.js",
    "dev": "npm-run-all --parallel -l 'build:** -- --watch'",
    "lint": "yarn lint:js src .storybook bin stories",
    "lint:js": "cross-env NODE_ENV=production eslint --cache --cache-location=.cache/eslint --ext .js,.json,.mjs --report-unused-disable-directives",
    "lint:package": "sort-package-json",
    "prepare": "npm run build",
    "storybook": "start-storybook -p 9009 -s static",
    "test": "jest"
  },
  "husky": {
    "hooks": {
      "pre-commit": "yarn lint-staged"
    }
  },
  "lint-staged": {
    "*.js": [
      "yarn lint:js --fix"
    ],
    "*.json": [
      "yarn lint:js --fix"
    ],
    "package.json": [
      "yarn lint:package"
    ]
  },
  "dependencies": {
    "@babel/preset-react": "^7.9.4",
    "@babel/runtime": "^7.9.2",
    "@chromaui/localtunnel": "2.0.1",
    "async-retry": "^1.3.1",
    "babel-plugin-require-context-hook": "^1.0.0",
    "cross-spawn": "^7.0.2",
    "debug": "^4.1.1",
    "denodeify": "^1.2.1",
    "dotenv": "^8.2.0",
    "enhanced-resolve": "^4.1.1",
    "env-ci": "^5.0.2",
    "esm": "^3.2.25",
    "fake-tag": "^2.0.0",
    "fs-extra": "^9.0.0",
    "is-url": "^1.2.4",
    "jest": "^25.2.7",
    "jsdom": "16.2.2",
    "jsonfile": "^6.0.1",
    "meow": "^6.1.0",
    "minimatch": "^3.0.4",
    "node-ask": "^1.0.1",
    "node-fetch": "^2.6.0",
    "node-loggly-bulk": "^2.2.4",
    "npmlog": "^4.1.2",
    "param-case": "^3.0.3",
    "pino": "5.17.0",
    "pkg-up": "^3.1.0",
    "progress": "^2.0.3",
    "progress-stream": "^2.0.0",
    "rotating-file-stream": "^2.0.2",
    "semver": "^7.1.3",
    "slash": "^3.0.0",
    "strip-color": "^0.1.0",
    "tmp": "^0.1.0",
    "tree-kill": "^1.2.2",
    "ts-dedent": "^1.1.1",
    "util-deprecate": "^1.0.2",
    "uuid": "^7.0.3",
    "yarn-or-npm": "^3.0.1"
  },
<<<<<<< HEAD
=======
  "husky": {
    "hooks": {
      "pre-commit": "yarn lint-staged"
    }
  },
  "lint-staged": {
    "*.js": ["yarn lint:js --fix"],
    "*.json": ["yarn lint:js --fix"],
    "package.json": ["yarn lint:package"]
  },
>>>>>>> 8bbc35dd
  "devDependencies": {
    "@babel/cli": "^7.8.4",
    "@babel/core": "^7.9.0",
    "@babel/plugin-transform-runtime": "^7.9.0",
    "@babel/preset-env": "7.9.0",
    "@babel/register": "^7.9.0",
    "@storybook/react": "5.3.18",
    "@typescript-eslint/eslint-plugin": "^2.26.0",
    "@typescript-eslint/parser": "^2.26.0",
    "babel-loader": "8.1.0",
    "babel-preset-jest": "^25.2.6",
    "babel-preset-minify": "^0.5.1",
    "chalk": "^3.0.0",
    "cross-env": "^7.0.2",
    "eslint": "^6.8.0",
    "eslint-config-airbnb": "^18.1.0",
    "eslint-config-prettier": "^6.10.1",
    "eslint-plugin-import": "^2.20.2",
    "eslint-plugin-jest": "^23.8.2",
    "eslint-plugin-json": "^2.1.1",
    "eslint-plugin-jsx-a11y": "^6.2.1",
    "eslint-plugin-prettier": "^3.1.2",
    "eslint-plugin-react": "^7.19.0",
    "husky": "4.2.3",
    "lint-staged": "^10.1.2",
    "npm-run-all": "^4.0.2",
    "prettier-eslint": "^9.0.1",
    "prop-types": "^15.7.2",
    "react": "^16.13.1",
    "sort-package-json": "1.40.0",
    "why-is-node-running": "^2.1.2"
  }
}<|MERGE_RESOLUTION|>--- conflicted
+++ resolved
@@ -89,19 +89,6 @@
     "uuid": "^7.0.3",
     "yarn-or-npm": "^3.0.1"
   },
-<<<<<<< HEAD
-=======
-  "husky": {
-    "hooks": {
-      "pre-commit": "yarn lint-staged"
-    }
-  },
-  "lint-staged": {
-    "*.js": ["yarn lint:js --fix"],
-    "*.json": ["yarn lint:js --fix"],
-    "package.json": ["yarn lint:package"]
-  },
->>>>>>> 8bbc35dd
   "devDependencies": {
     "@babel/cli": "^7.8.4",
     "@babel/core": "^7.9.0",
