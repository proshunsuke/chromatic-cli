"use strict";
Object.defineProperty(exports, "__esModule", { value: true });
const core_1 = require("@actions/core");
const github_1 = require("@actions/github");
const index_1 = require("storybook-chromatic/bin/tester/index");
const verify_option_1 = require("storybook-chromatic/bin/lib/verify-option");
const maybe = (a) => {
    if (!a) {
        return undefined;
    }
    try {
        return JSON.parse(a);
    }
    catch (e) {
        return a;
    }
};
const getCommit = (event) => {
    switch (event.eventName) {
        case 'pull_request': {
            return {
                // @ts-ignore
                owner: event.payload.repository.owner.login,
                // @ts-ignore
                repo: event.payload.repository.name,
                // @ts-ignore
                branch: event.payload.pull_request.head.ref,
                // @ts-ignore
                ref: event.ref || event.payload.pull_request.head.ref,
                // @ts-ignore
                sha: event.payload.pull_request.head.sha,
            };
        }
        case 'push': {
            core_1.info(JSON.stringify(event, null, 2));
            return {
                // @ts-ignore
                owner: event.payload.repository.owner.login,
                // @ts-ignore
                repo: event.payload.repository.name,
                branch: event.payload.ref.replace('refs/heads/', ''),
                ref: event.payload.ref,
                sha: event.payload.after,
            };
        }
        default:
            {
                core_1.setFailed(event.eventName + ' event is not supported in this action');
                return null;
            }
            ;
    }
};
async function chromatic(options) {
    const { exitCode, exitUrl } = await index_1.runTest(await verify_option_1.verifyOptions(options));
    return {
        url: exitUrl,
        code: exitCode,
    };
}
const getApi = () => {
    try {
        const token = core_1.getInput('token');
        return new github_1.GitHub(token);
    }
    catch (e) {
        core_1.setFailed(e.message);
        return null;
    }
};
async function run() {
    let deployment_id = NaN;
    const api = getApi();
    const commit = getCommit(github_1.context);
    if (!api || !commit) {
        return;
    }
    const { branch, repo, owner, sha } = commit;
    core_1.info(JSON.stringify({ commit }, null, 2));
    try {
        const appCode = core_1.getInput('appCode');
        const buildScriptName = core_1.getInput('buildScriptName');
        const scriptName = core_1.getInput('scriptName');
        const exec = core_1.getInput('exec');
        const doNotStart = core_1.getInput('doNotStart');
        const storybookPort = core_1.getInput('storybookPort');
        const storybookUrl = core_1.getInput('storybookUrl');
        const storybookBuildDir = core_1.getInput('storybookBuildDir');
        const storybookHttps = core_1.getInput('storybookHttps');
        const storybookCert = core_1.getInput('storybookCert');
        const storybookKey = core_1.getInput('storybookKey');
        const storybookCa = core_1.getInput('storybookCa');
        const deployment = await api.repos.createDeployment({
            repo,
            owner,
            ref: branch,
            environment: 'chromatic',
            required_contexts: [],
        });
        deployment_id = deployment.data.id;
        await api.repos.createDeploymentStatus({
            repo,
            owner,
            deployment_id,
            state: 'pending',
        });
        process.env.CHROMATIC_SHA = sha;
        process.env.CHROMATIC_BRANCH = branch;
        const { url, code } = await chromatic({
            appCode,
<<<<<<< HEAD
            fromCI: true,
            interactive: false,
=======
            exitZeroOnChanges: true,
>>>>>>> 34906efb
            buildScriptName: maybe(buildScriptName),
            scriptName: maybe(scriptName),
            exec: maybe(exec),
            doNotStart: maybe(doNotStart),
            storybookPort: maybe(storybookPort),
            storybookUrl: maybe(storybookUrl),
            storybookBuildDir: maybe(storybookBuildDir),
            storybookHttps: maybe(storybookHttps),
            storybookCert: maybe(storybookCert),
            storybookKey: maybe(storybookKey),
            storybookCa: maybe(storybookCa),
        });
        await api.repos.createDeploymentStatus({
            repo,
            owner,
            deployment_id,
            state: 'success',
            environment_url: url
        });
        core_1.setOutput('url', url);
        core_1.setOutput('code', code.toString());
        if (code !== 0) {
            core_1.setFailed('go to ' + url + ' to view the failed|rejected|pending snapshots');
        }
    }
    catch (e) {
        e.message && core_1.error(e.message);
        e.stack && core_1.error(e.stack);
        e.description && core_1.error(e.description);
        if (typeof deployment_id === 'number' && !isNaN(deployment_id)) {
            try {
                await api.repos.createDeploymentStatus({
                    repo,
                    owner,
                    deployment_id,
                    state: 'success',
                });
            }
            catch (e) {
                //
            }
        }
        core_1.setFailed(e.message);
    }
}
run();<|MERGE_RESOLUTION|>--- conflicted
+++ resolved
@@ -108,12 +108,9 @@
         process.env.CHROMATIC_BRANCH = branch;
         const { url, code } = await chromatic({
             appCode,
-<<<<<<< HEAD
             fromCI: true,
             interactive: false,
-=======
             exitZeroOnChanges: true,
->>>>>>> 34906efb
             buildScriptName: maybe(buildScriptName),
             scriptName: maybe(scriptName),
             exec: maybe(exec),
