import { readJson } from 'fs-extra';

import { createTask, transitionTo } from '../lib/tasks';
import { getDependentStoryFiles } from '../lib/getDependentStoryFiles';
import listingStories from '../ui/messages/info/listingStories';
import storybookPublished from '../ui/messages/info/storybookPublished';
import buildLimited from '../ui/messages/warnings/buildLimited';
import paymentRequired from '../ui/messages/warnings/paymentRequired';
import snapshotQuotaReached from '../ui/messages/warnings/snapshotQuotaReached';
import { initial, pending, runOnly, runOnlyFiles, tracing, success } from '../ui/tasks/verify';

const TesterCreateBuildMutation = `
  mutation TesterCreateBuildMutation($input: CreateBuildInput!, $isolatorUrl: String!) {
    createBuild(input: $input, isolatorUrl: $isolatorUrl) {
      id
      number
      specCount
<<<<<<< HEAD
      skipCount
      snapshotCount
=======
      testCount
>>>>>>> 9bacfb69
      componentCount
      webUrl
      cachedUrl
      reportToken
      features {
        uiTests
        uiReview
      }
      wasLimited
      app {
        account {
          exceededThreshold
          paymentRequired
          billingUrl
        }
        repository {
          provider
        }
        setupUrl
      }
      tests {
        spec {
          name
          component {
            name
            displayName
          }
        }
        parameters {
          viewport
          viewportIsDefault
        }
      }
    }
  }
`;

export const setEnvironment = async (ctx) => {
  // We send up all environment variables provided by these complicated systems.
  // We don't want to send up *all* environment vars as they could include sensitive information
  // about the user's build environment
  ctx.environment = JSON.stringify(
    Object.entries(process.env).reduce((acc, [key, value]) => {
      if (ctx.env.ENVIRONMENT_WHITELIST.find((regex) => key.match(regex))) {
        acc[key] = value;
      }
      return acc;
    }, {})
  );

  ctx.log.debug(`Got environment ${ctx.environment}`);
};

export const traceChangedFiles = async (ctx, task) => {
  const { statsPath } = ctx;
  const { changedFiles } = ctx.git;
  if (!statsPath || !changedFiles) return;

  transitionTo(tracing)(ctx, task);

  try {
    const stats = await readJson(statsPath);
    ctx.onlyStoryFiles = getDependentStoryFiles(changedFiles, stats);
  } catch (e) {
    ctx.log.warn('Failed to retrieve dependent story files', { statsPath, changedFiles });
  }
};

export const createBuild = async (ctx, task) => {
  const { client, git, log, isolatorUrl, options, onlyStoryFiles } = ctx;
  const { list, only, patchBaseRef, patchHeadRef, preserveMissingSpecs } = options;
  const { version, matchesBranch, changedFiles, ...commitInfo } = git; // omit some fields
  const autoAcceptChanges = matchesBranch(options.autoAcceptChanges);

  // It's not possible to set both --only and --only-changed
  if (only) {
    transitionTo(runOnly)(ctx, task);
  }
  if (onlyStoryFiles) {
    transitionTo(runOnlyFiles)(ctx, task);
    ctx.log.debug(
      `Affected story files:\n${ctx.onlyStoryFiles.map(([id, f]) => `  ${f} [${id}]`).join('\n')}`
    );
  }

  const { createBuild: build } = await client.runQuery(TesterCreateBuildMutation, {
    input: {
      ...commitInfo,
      ...(only && { only }),
      ...(onlyStoryFiles && { onlyStoryFiles: onlyStoryFiles.flat() }),
      autoAcceptChanges,
      cachedUrl: ctx.cachedUrl,
      environment: ctx.environment,
      patchBaseRef,
      patchHeadRef,
      preserveMissingSpecs,
      packageVersion: ctx.pkg.version,
      storybookVersion: ctx.storybook.version,
      viewLayer: ctx.storybook.viewLayer,
      addons: ctx.storybook.addons,
    },
    isolatorUrl,
  });

  ctx.build = build;
  ctx.isPublishOnly = !build.features.uiReview && !build.features.uiTests;
  ctx.isOnboarding = build.number === 1 || (build.autoAcceptChanges && !autoAcceptChanges);

  if (list) {
    log.info(listingStories(build.tests));
  }

  if (build.wasLimited) {
    const { account } = build.app;
    if (account.exceededThreshold) {
      log.warn(snapshotQuotaReached(account));
      ctx.exitCode = 101;
    } else if (account.paymentRequired) {
      log.warn(paymentRequired(account));
      ctx.exitCode = 102;
    } else {
      // Future proofing for reasons we aren't aware of
      log.warn(buildLimited(account));
      ctx.exitCode = 100;
    }
  }

  transitionTo(success, true)(ctx, task);

  if (list || ctx.isPublishOnly || matchesBranch(options.exitOnceUploaded)) {
    ctx.exitCode = 0;
    ctx.skipSnapshots = true;
    ctx.log.info(storybookPublished(ctx));
  }
};

export default createTask({
  title: initial.title,
  skip: (ctx) => ctx.skip,
  steps: [transitionTo(pending), setEnvironment, traceChangedFiles, createBuild],
});<|MERGE_RESOLUTION|>--- conflicted
+++ resolved
@@ -15,12 +15,8 @@
       id
       number
       specCount
-<<<<<<< HEAD
       skipCount
-      snapshotCount
-=======
       testCount
->>>>>>> 9bacfb69
       componentCount
       webUrl
       cachedUrl
