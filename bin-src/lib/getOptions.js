import path from 'path';
import { parse } from 'url';

import duplicatePatchBuild from '../ui/messages/errors/duplicatePatchBuild';
import incompatibleOptions from '../ui/messages/errors/incompatibleOptions';
import invalidExitOnceUploaded from '../ui/messages/errors/invalidExitOnceUploaded';
import invalidOnly from '../ui/messages/errors/invalidOnly';
import invalidOnlyChanged from '../ui/messages/errors/invalidOnlyChanged';
import invalidPatchBuild from '../ui/messages/errors/invalidPatchBuild';
import invalidReportPath from '../ui/messages/errors/invalidReportPath';
import invalidSingularOptions from '../ui/messages/errors/invalidSingularOptions';
import missingBuildScriptName from '../ui/messages/errors/missingBuildScriptName';
import missingProjectToken from '../ui/messages/errors/missingProjectToken';
import missingScriptName from '../ui/messages/errors/missingScriptName';
import missingStorybookPort from '../ui/messages/errors/missingStorybookPort';
import unknownStorybookPort from '../ui/messages/errors/unknownStorybookPort';
import inferredOptions from '../ui/messages/info/inferredOptions';
import getStorybookConfiguration from './getStorybookConfiguration';

const takeLast = (input) => (Array.isArray(input) ? input[input.length - 1] : input);

const resolveHomeDir = (filepath) =>
  filepath && filepath.startsWith('~') ? path.join(process.env.HOME, filepath.slice(1)) : filepath;

const trueIfSet = (value) => (value === '' ? true : value);

export default async function getOptions({ argv, env, flags, log, packageJson }) {
  const fromCI = !!flags.ci || !!process.env.CI;
  const [patchHeadRef, patchBaseRef] = (flags.patchBuild || '').split('...').filter(Boolean);
  const [branchName, ownerName] = (flags.branchName || '').split(':').reverse();

  const options = {
    projectToken: takeLast(flags.projectToken || flags.appCode) || env.CHROMATIC_PROJECT_TOKEN, // backwards compatibility

    only: flags.only,
    onlyChanged: trueIfSet(flags.onlyChanged),
    externals: flags.externals,
    list: flags.list,
    fromCI,
    skip: trueIfSet(flags.skip),
    dryRun: !!flags.dryRun,
    verbose: !!flags.debug,
    interactive: !flags.debug && !fromCI && !!flags.interactive && !!process.stdout.isTTY,
    junitReport: trueIfSet(flags.junitReport),

    autoAcceptChanges: trueIfSet(flags.autoAcceptChanges),
    exitZeroOnChanges: trueIfSet(flags.exitZeroOnChanges),
    exitOnceUploaded: trueIfSet(flags.exitOnceUploaded),
    ignoreLastBuildOnBranch: flags.ignoreLastBuildOnBranch,
    preserveMissingSpecs: flags.preserveMissing || !!flags.only,
    originalArgv: argv,

    buildScriptName: flags.buildScriptName,
    outputDir: Array.isArray(flags.outputDir) ? takeLast(flags.outputDir) : undefined,
    allowConsoleErrors: flags.allowConsoleErrors,
    scriptName: trueIfSet(flags.scriptName),
    exec: flags.exec,
    noStart: !!flags.doNotStart,
    https: flags.storybookHttps,
    cert: flags.storybookCert,
    key: flags.storybookKey,
    ca: flags.storybookCa,
    port: flags.storybookPort,
<<<<<<< HEAD
    storybookUrl: trueIfSet(flags.storybookUrl),
    storybookBuildDir: Array.isArray(flags.storybookBuildDir)
      ? takeLast(flags.storybookBuildDir)
=======
    storybookBuildDir: flags.storybookBuildDir
      ? path.resolve(
          Array.isArray(flags.storybookBuildDir)
            ? flags.storybookBuildDir[0]
            : flags.storybookBuildDir
        )
>>>>>>> 0c7f4da5
      : undefined,
    storybookBaseDir: flags.storybookBaseDir,
    storybookUrl: flags.storybookUrl,
    createTunnel: !flags.storybookUrl && env.CHROMATIC_CREATE_TUNNEL !== 'false',

    ownerName,
    branchName,
    patchHeadRef,
    patchBaseRef,
  };

  if (flags.debug) {
    log.setLevel('debug');
    log.setInteractive(false);
  }

  if (!options.projectToken) {
    throw new Error(missingProjectToken());
  }

  if (flags.patchBuild) {
    if (!options.patchHeadRef || !options.patchBaseRef) {
      throw new Error(invalidPatchBuild());
    }
    if (options.patchHeadRef === options.patchBaseRef) {
      throw new Error(duplicatePatchBuild());
    }
  }

  if (flags.only && !/[\w*]\/[\w*]/.test(flags.only)) {
    throw new Error(invalidOnly());
  }

  const { storybookBuildDir, exec } = options;
  let { port, storybookUrl, noStart, scriptName, buildScriptName } = options;
  let https = options.https && {
    cert: options.cert,
    key: options.key,
    ca: options.ca,
  };

  // We can only have one of these arguments
  const singularOpts = {
    buildScriptName: '--build-script-name',
    scriptName: '--script-name',
    exec: '--exec',
    storybookUrl: '--storybook-url',
    storybookBuildDir: '--storybook-build-dir',
  };
  const foundSingularOpts = Object.keys(singularOpts).filter((name) => !!options[name]);

  if (foundSingularOpts.length > 1) {
    throw new Error(invalidSingularOptions(foundSingularOpts.map((key) => singularOpts[key])));
  }

  if (options.only && options.onlyChanged) {
    throw new Error(invalidSingularOptions(['--only', '--only-changed']));
  }

  // No need to start or build Storybook if we're going to fetch from a URL
  if (storybookUrl) {
    noStart = true;
  }

  if (noStart && options.exitOnceUploaded) {
    throw new Error(invalidExitOnceUploaded());
  }

  if (scriptName && options.exitOnceUploaded) {
    throw new Error(invalidExitOnceUploaded());
  }

  if (options.junitReport && options.exitOnceUploaded) {
    throw new Error(incompatibleOptions(['--junit-report', '--exit-once-uploaded']));
  }

  if (typeof options.junitReport === 'string' && path.extname(options.junitReport) !== '.xml') {
    throw new Error(invalidReportPath());
  }

  // Build Storybook instead of starting it
  if (!scriptName && !exec && !noStart && !storybookUrl && !port) {
    if (storybookBuildDir) {
      return { ...options, noStart: true, useTunnel: false };
    }
    const { scripts } = packageJson;
    if (typeof buildScriptName !== 'string') {
      buildScriptName = 'build-storybook';
      if (!scripts[buildScriptName]) {
        const [k] = Object.entries(scripts).find(([, v]) => v.startsWith('build-storybook')) || [];
        if (k) buildScriptName = k;
      }
    }
    if (scripts && buildScriptName && scripts[buildScriptName]) {
      return { ...options, noStart: true, useTunnel: false, buildScriptName };
    }
    throw new Error(missingBuildScriptName(buildScriptName));
  }

  // TurboSnap requires a static build with a webpack stats file.
  if (options.onlyChanged) throw new Error(invalidOnlyChanged());

  // Start Storybook on localhost and generate the URL to it
  if (!storybookUrl) {
    if (exec && !port) {
      throw new Error(missingStorybookPort());
    }

    if (!exec && (!port || !noStart)) {
      // If you don't provide a port or we need to start the command, let's look up the script for it
      scriptName = typeof scriptName === 'string' ? scriptName : 'storybook';
      const storybookScript = packageJson.scripts && packageJson.scripts[scriptName];

      if (!storybookScript) {
        throw new Error(missingScriptName(scriptName));
      }

      https =
        https ||
        (getStorybookConfiguration(storybookScript, '--https') && {
          cert: resolveHomeDir(getStorybookConfiguration(storybookScript, '--ssl-cert')),
          key: resolveHomeDir(getStorybookConfiguration(storybookScript, '--ssl-key')),
          ca: resolveHomeDir(getStorybookConfiguration(storybookScript, '--ssl-ca')),
        });

      port = port || getStorybookConfiguration(storybookScript, '-p', '--port');
      if (!port) {
        throw new Error(unknownStorybookPort(scriptName));
      }

      if (log) log.info('', inferredOptions({ scriptName, port }));
    }

    storybookUrl = `${https ? 'https' : 'http'}://localhost:${port}`;
  }

  const parsedUrl = parse(storybookUrl);
  const suffix = 'iframe.html';
  if (!parsedUrl.pathname.endsWith(suffix)) {
    if (!parsedUrl.pathname.endsWith('/')) {
      parsedUrl.pathname += '/';
    }
    parsedUrl.pathname += suffix;
  }

  return {
    ...options,
    noStart,
    useTunnel: true,
    https,
    url: parsedUrl.format(),
    scriptName,
  };
}<|MERGE_RESOLUTION|>--- conflicted
+++ resolved
@@ -61,18 +61,8 @@
     key: flags.storybookKey,
     ca: flags.storybookCa,
     port: flags.storybookPort,
-<<<<<<< HEAD
-    storybookUrl: trueIfSet(flags.storybookUrl),
     storybookBuildDir: Array.isArray(flags.storybookBuildDir)
       ? takeLast(flags.storybookBuildDir)
-=======
-    storybookBuildDir: flags.storybookBuildDir
-      ? path.resolve(
-          Array.isArray(flags.storybookBuildDir)
-            ? flags.storybookBuildDir[0]
-            : flags.storybookBuildDir
-        )
->>>>>>> 0c7f4da5
       : undefined,
     storybookBaseDir: flags.storybookBaseDir,
     storybookUrl: flags.storybookUrl,
