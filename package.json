--- conflicted
+++ resolved
@@ -56,16 +56,8 @@
     "storybook": "start-storybook -p 9009 -s static",
     "test": "jest",
     "prepare": "husky install",
-<<<<<<< HEAD
-    "bundle": "webpack"
-  },
-  "husky": {
-    "hooks": {
-      "pre-commit": "yarn lint-staged"
-    }
-=======
+    "bundle": "webpack",
     "lint-staged": "lint-staged"
->>>>>>> 054835fa
   },
   "lint-staged": {
     "*.ts": [
